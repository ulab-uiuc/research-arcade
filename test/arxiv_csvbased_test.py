--- conflicted
+++ resolved
@@ -17,10 +17,6 @@
     
     def setUp(self):
         """Set up test fixtures before each test method"""
-<<<<<<< HEAD
-        self.config = os.getenv('CSV_DATASET_FOLDER_PATH')
-        self.config = {'csv_dir': './arxiv_csv'}
-=======
         csv_dir = os.getenv('CSV_DATASET_FOLDER_PATH')
         # host = os.getenv('HOST')
         # port = os.getenv('PORT')
@@ -28,7 +24,6 @@
         # user = os.getenv('USER')
         paper_dir_path = os.getenv('PAPER_FOLDER_PATH')
         self.config = {'csv_dir': csv_dir}
->>>>>>> 8d82cb6e
         self.db_type = "csv"
         
         # Mock all CSV database classes
